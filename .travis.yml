--- conflicted
+++ resolved
@@ -49,8 +49,6 @@
       script:
         - python setup.py lint || exit $(($? & 35))
       after_script: skip
-<<<<<<< HEAD
-=======
     - name: "twine check"
       python:
         - 3.6
@@ -61,7 +59,6 @@
       script:
         - twine check dist/*
       after_script: skip
->>>>>>> 32018c41
     - stage: build
       name: "sdist"
       python:
