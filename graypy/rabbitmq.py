--- conflicted
+++ resolved
@@ -5,11 +5,7 @@
 handler"""
 
 import json
-<<<<<<< HEAD
-from amqplib import client_0_8 as amqp
 from graypy.handler import make_message_dict, introspective_repr
-=======
->>>>>>> b09d9d30
 from logging import Filter
 from logging.handlers import SocketHandler
 
@@ -83,15 +79,6 @@
 
     def makePickle(self, record):
         message_dict = make_message_dict(
-<<<<<<< HEAD
-            record, self.debugging_fields, self.extra_fields, self.fqdn, self.localname,
-            self.facility)
-
-        try:
-            return json.dumps(message_dict)
-        except TypeError:
-            return json.dumps(message_dict, default=introspective_repr)
-=======
             record,
             self.debugging_fields,
             self.extra_fields,
@@ -99,8 +86,11 @@
             self.localname,
             self.facility
         )
-        return json.dumps(message_dict)
->>>>>>> b09d9d30
+
+        try:
+            return json.dumps(message_dict)
+        except TypeError:
+            return json.dumps(message_dict, default=introspective_repr)
 
 
 class RabbitSocket(object):
