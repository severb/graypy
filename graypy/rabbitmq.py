--- conflicted
+++ resolved
@@ -5,11 +5,6 @@
 handler"""
 
 import json
-<<<<<<< HEAD
-from amqplib import client_0_8 as amqp
-from graypy.handler import make_message_dict, smarter_repr
-=======
->>>>>>> f062fad1
 from logging import Filter
 from logging.handlers import SocketHandler
 
@@ -83,11 +78,6 @@
 
     def makePickle(self, record):
         message_dict = make_message_dict(
-<<<<<<< HEAD
-            record, self.debugging_fields, self.extra_fields, self.fqdn, self.localname,
-            self.facility)
-        return json.dumps(message_dict, default=smarter_repr)
-=======
             record,
             self.debugging_fields,
             self.extra_fields,
@@ -96,7 +86,6 @@
             self.facility
         )
         return json.dumps(message_dict)
->>>>>>> f062fad1
 
 
 class RabbitSocket(object):
