#!/usr/bin/env python
# -*- coding: utf-8 -*-

"""Logging Handler integrating RabbitMQ and
Graylog Extended Log Format (GELF)"""

import json
from logging import Filter
from logging.handlers import SocketHandler

import amqp  # pylint: disable=import-error

from graypy.handler import BaseGELFHandler

try:
    from urllib.parse import urlparse, unquote
except ImportError:
    from urlparse import urlparse
    from urllib import unquote


_ifnone = lambda v, x: x if v is None else v


class GELFRabbitHandler(BaseGELFHandler, SocketHandler):
    """RabbitMQ / GELF handler

    .. note::

        This handler ignores all messages logged by amqplib.
    """

    def __init__(
        self,
        url,
        exchange="logging.gelf",
        exchange_type="fanout",
        virtual_host="/",
        routing_key="",
        **kwargs
    ):
        """Initialize the GELFRabbitHandler

        :param url: RabbitMQ URL (ex: amqp://guest:guest@localhost:5672/)
        :type url: str

        :param exchange: RabbitMQ exchange. A queue binding must be defined
            on the server to prevent GELF logs from being dropped.
        :type exchange: str

        :param exchange_type: RabbitMQ exchange type.
        :type exchange_type: str

        :param virtual_host:
        :type virtual_host: str

        :param routing_key:
        :type routing_key: str
        """
        self.url = url
        parsed = urlparse(url)
        if parsed.scheme != "amqp":
            raise ValueError('invalid URL scheme (expected "amqp"): %s' % url)
        host = parsed.hostname or "localhost"
        port = _ifnone(parsed.port, 5672)
        self.virtual_host = (
            virtual_host if not unquote(parsed.path[1:]) else unquote(parsed.path[1:])
        )
        self.cn_args = {
            "host": "%s:%s" % (host, port),
            "userid": _ifnone(parsed.username, "guest"),
            "password": _ifnone(parsed.password, "guest"),
            "virtual_host": self.virtual_host,
            "insist": False,
        }
        self.exchange = exchange
        self.exchange_type = exchange_type
        self.routing_key = routing_key
        BaseGELFHandler.__init__(self, **kwargs)
        SocketHandler.__init__(self, host, port)
<<<<<<< HEAD
        self.addFilter(ExcludeFilter('amqp'))
=======
        self.addFilter(ExcludeFilter("amqplib"))
>>>>>>> d3d1d85c

    def makeSocket(self, timeout=1):
        return RabbitSocket(
            self.cn_args, timeout, self.exchange, self.exchange_type, self.routing_key
        )

    def makePickle(self, record):
        message_dict = self._make_gelf_dict(record)
        return json.dumps(message_dict)


class RabbitSocket(object):
    def __init__(self, cn_args, timeout, exchange, exchange_type, routing_key):
        self.cn_args = cn_args
        self.timeout = timeout
        self.exchange = exchange
        self.exchange_type = exchange_type
        self.routing_key = routing_key
<<<<<<< HEAD
        self.connection = amqp.Connection(
            connect_timeout=timeout, **self.cn_args)
        self.connection.connect()
=======
        self.connection = amqp.Connection(connection_timeout=timeout, **self.cn_args)
>>>>>>> d3d1d85c
        self.channel = self.connection.channel()
        self.channel.exchange_declare(
            exchange=self.exchange,
            type=self.exchange_type,
            durable=True,
            auto_delete=False,
        )

    def sendall(self, data):
        msg = amqp.Message(data, delivery_mode=2)
        self.channel.basic_publish(
            msg, exchange=self.exchange, routing_key=self.routing_key
        )

    def close(self):
        """Close the connection to the RabbitMQ socket"""
        try:
            self.connection.close()
        except Exception:
            pass


class ExcludeFilter(Filter):
    """A subclass of :class:`logging.Filter` which should be instantiated
    with the name of the logger which, together with its children, will have
    its events excluded (filtered out)"""

    def __init__(self, name):
        """Initialize the ExcludeFilter

        :param name: Name to match for within a :class:`logging.LogRecord`'s
            ``name`` field for filtering.
        :type name: str
        """
        if not name:
            raise ValueError("ExcludeFilter requires a non-empty name")
        Filter.__init__(self, name)

    def filter(self, record):
        return not (
            record.name.startswith(self.name)
            and (len(record.name) == self.nlen or record.name[self.nlen] == ".")
        )<|MERGE_RESOLUTION|>--- conflicted
+++ resolved
@@ -78,11 +78,7 @@
         self.routing_key = routing_key
         BaseGELFHandler.__init__(self, **kwargs)
         SocketHandler.__init__(self, host, port)
-<<<<<<< HEAD
         self.addFilter(ExcludeFilter('amqp'))
-=======
-        self.addFilter(ExcludeFilter("amqplib"))
->>>>>>> d3d1d85c
 
     def makeSocket(self, timeout=1):
         return RabbitSocket(
@@ -101,13 +97,8 @@
         self.exchange = exchange
         self.exchange_type = exchange_type
         self.routing_key = routing_key
-<<<<<<< HEAD
-        self.connection = amqp.Connection(
-            connect_timeout=timeout, **self.cn_args)
+        self.connection = amqp.Connection(connect_timeout=timeout, **self.cn_args)
         self.connection.connect()
-=======
-        self.connection = amqp.Connection(connection_timeout=timeout, **self.cn_args)
->>>>>>> d3d1d85c
         self.channel = self.connection.channel()
         self.channel.exchange_declare(
             exchange=self.exchange,
