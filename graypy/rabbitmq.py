--- conflicted
+++ resolved
@@ -45,14 +45,9 @@
     """
 
     def __init__(self, url, exchange='logging.gelf', debugging_fields=True,
-<<<<<<< HEAD
-                 extra_fields=True, fqdn=False, exchange_type='fanout', localname=None,
-                 facility=None, level_names=False, virtual_host='/', routing_key=''):
-=======
                  extra_fields=True, fqdn=False, exchange_type='fanout',
-                 localname=None, facility=None, virtual_host='/',
-                 routing_key=''):
->>>>>>> f062fad1
+                 localname=None, facility=None, level_names=False,
+                 virtual_host='/', routing_key=''):
         self.url = url
         parsed = urlparse(url)
         if parsed.scheme != 'amqp':
@@ -86,18 +81,14 @@
 
     def makePickle(self, record):
         message_dict = make_message_dict(
-<<<<<<< HEAD
-            record, self.debugging_fields, self.extra_fields, self.fqdn,
-            self.localname, self.level_names, self.facility)
-=======
             record,
             self.debugging_fields,
             self.extra_fields,
             self.fqdn,
             self.localname,
+            self.level_names,
             self.facility
         )
->>>>>>> f062fad1
         return json.dumps(message_dict)
 
 
