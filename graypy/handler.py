#!/usr/bin/env python
# -*- coding: utf-8 -*-

"""Logging Handlers that send messages in Graylog Extended Log Format (GELF)"""

import abc
import datetime
import json
import logging
import math
import random
import re
import socket
import ssl
import struct
import sys
import traceback
import zlib
from logging.handlers import DatagramHandler, SocketHandler


WAN_CHUNK = 1420
LAN_CHUNK = 8154

if sys.version_info[0] == 3:  # check if python3+
    data, text = bytes, str
else:
    data, text = str, unicode  # pylint: disable=undefined-variable

# fixes for using ABC
if sys.version_info >= (3, 4):  # check if python3.4+
    ABC = abc.ABC
else:
    ABC = abc.ABCMeta(str('ABC'), (), {})

try:
    import httplib
except ImportError:
    import http.client as httplib

SYSLOG_LEVELS = {
    logging.CRITICAL: 2,
    logging.ERROR: 3,
    logging.WARNING: 4,
    logging.INFO: 6,
    logging.DEBUG: 7,
}


class BaseGELFHandler(logging.Handler, ABC):
    """Abstract class defining the basic functionality of converting a
    :obj:`logging.LogRecord` into a GELF log. Provides the boilerplate for
    all GELF handlers defined within graypy."""

    def __init__(self, debugging_fields=True, extra_fields=True,
                 fqdn=False, localname=None, facility=None,
                 level_names=False, compress=True):
        """Initialize the BaseGELFHandler.

        :param debugging_fields: If :obj:`True` add debug fields from the
            log record into the GELF logs to be sent to Graylog.
        :type debugging_fields: bool

        :param extra_fields: If :obj:`True` add extra fields from the log
            record into the GELF logs to be sent to Graylog.
        :type extra_fields: bool

        :param fqdn: If :obj:`True` use the fully qualified domain name of
            localhost to populate the ``host`` GELF field.
        :type fqdn: bool

        :param localname: If specified and ``fqdn`` is :obj:`False`, use the
            specified hostname to populate the ``host`` GELF field.
        :type localname: str or None

<<<<<<< HEAD
        :param facility: If specified, replace the ``_facility`` GELF field
            with the specified value. Additionally, the LogRecord.name will
            used populate the ``_logger`` GELF field.
        :type facility: str

        :param level_names: If :obj:`True` add a ``_level_name`` GELF field
            noting the logs error level as a string name.
=======
        :param facility: If specified, replace the ``facility`` GELF field
            with the specified value. Also add a additional ``_logger``
            GELF field containing the ``LogRecord.name``.
        :type facility: str

        :param level_names: If :obj:`True` use python logging error level name
            strings instead of syslog numerical values.
>>>>>>> e2782c7a
        :type level_names: bool

        :param compress: If :obj:`True` compress the GELF message before
            sending it to the Graylog server.
        :type compress: bool
        """
        logging.Handler.__init__(self)
        self.debugging_fields = debugging_fields
        self.extra_fields = extra_fields

        if fqdn and localname:
            raise ValueError(
                "cannot specify 'fqdn' and 'localname' arguments together")

        self.fqdn = fqdn
        self.localname = localname
        self.facility = facility
        self.level_names = level_names
        self.compress = compress

    def makePickle(self, record):
        """Convert a :class:`logging.LogRecord` into bytes representing
        a GELF log

        :param record: :class:`logging.LogRecord` to convert into a GELF log.
        :type record: logging.LogRecord

        :return: bytes representing a GELF log.
        :rtype: bytes
        """
        gelf_dict = self._make_gelf_dict(record)
        packed = self._pack_gelf_dict(gelf_dict)
        pickle = zlib.compress(packed) if self.compress else packed
        return pickle

    def _make_gelf_dict(self, record):
        """Create a dictionary representing a GELF log from a
        python :class:`logging.LogRecord`

        :param record: :class:`logging.LogRecord` to create a GELF log from.
        :type record: logging.LogRecord

        :return: dictionary representing a GELF log.
        :rtype: dict
        """
        # construct the base GELF format
        gelf_dict = {
<<<<<<< HEAD
            'version': "1.1",
            'host': BaseGELFHandler._resolve_host(self.fqdn, self.localname),
=======
            'version': "1.0",
            'host': self._resolve_host(self.fqdn, self.localname),
>>>>>>> e2782c7a
            'short_message': self.formatter.format(record) if self.formatter else record.getMessage(),
            'timestamp': record.created,
            'level': SYSLOG_LEVELS.get(record.levelno, record.levelno),
            '_facility': self.facility or record.name,
        }

        # add in specified optional extras
        self._add_full_message(gelf_dict, record)
        if self.level_names:
            self._add_level_names(gelf_dict, record)
        if self.facility is not None:
            self._set_custom_facility(gelf_dict, self.facility, record)
        if self.debugging_fields:
            self._add_debugging_fields(gelf_dict, record)
        if self.extra_fields:
            self._add_extra_fields(gelf_dict, record)
        return gelf_dict

    @staticmethod
    def _add_level_names(gelf_dict, record):
        """Add the ``_level_name`` field to the ``gelf_dict`` noting the logs
        error level as a string name

        :param gelf_dict: dictionary representing a GELF log.
        :type gelf_dict: dict

        :param record: :class:`logging.LogRecord` to extract a logging
            level from to insert into the given ``gelf_dict``.
        :type record: logging.LogRecord
        """
        gelf_dict['_level_name'] = logging.getLevelName(record.levelno)

    @staticmethod
    def _set_custom_facility(gelf_dict, facility_value, record):
<<<<<<< HEAD
        """Set the ``gelf_dict``'s ``_facility`` field to the specified value
        also add the the extra ``_logger`` field containing the LogRecord.name
=======
        """Set the ``gelf_dict``'s ``facility`` field to the specified value
>>>>>>> e2782c7a

        Also add a additional ``_logger`` field containing the
        ``LogRecord.name``.

        :param gelf_dict: dictionary representing a GELF log.
        :type gelf_dict: dict

        :param facility_value: Value to set as the ``gelf_dict``'s
            ``_facility`` field.
        :type facility_value: str

        :param record: :class:`logging.LogRecord` to extract it's record
            name to insert into the given ``gelf_dict`` as the ``_logger``
            field.
        :type record: logging.LogRecord
        """
        gelf_dict.update({"_facility": facility_value, '_logger': record.name})

    @staticmethod
    def _add_full_message(gelf_dict, record):
        """Add the ``full_message`` field to the ``gelf_dict`` if any
        traceback information exists within the logging record

        :param gelf_dict: dictionary representing a GELF log.
        :type gelf_dict: dict

        :param record: :class:`logging.LogRecord` to extract a full
            logging message from to insert into the given ``gelf_dict``.
        :type record: logging.LogRecord
        """
        # if a traceback exists add it to the log as the full_message field
        full_message = None
        # format exception information if present
        if record.exc_info:
            full_message = '\n'.join(
                traceback.format_exception(*record.exc_info))
        # use pre-formatted exception information in cases where the primary
        # exception information was removed, e.g. for LogRecord serialization
        if record.exc_text:
            full_message = record.exc_text
        if full_message:
            gelf_dict["full_message"] = full_message

    @staticmethod
    def _resolve_host(fqdn, localname):
        """Resolve the ``host`` GELF field

        :param fqdn: Boolean indicating whether to use :meth:`socket.getfqdn`
            to obtain the ``host`` GELF field.
        :type fqdn: bool

        :param localname: Use specified hostname as the ``host`` GELF field.
        :type localname: str or None

        :return: String representing the ``host`` GELF field.
        :rtype: str
        """
        if fqdn:
            return socket.getfqdn()
        elif localname is not None:
            return localname
        return socket.gethostname()

    @staticmethod
    def _add_debugging_fields(gelf_dict, record):
        """Add debugging fields to the given ``gelf_dict``

        :param gelf_dict: dictionary representing a GELF log.
        :type gelf_dict: dict

        :param record: :class:`logging.LogRecord` to extract debugging
            fields from to insert into the given ``gelf_dict``.
        :type record: logging.LogRecord
        """
        gelf_dict.update({
            '_file': record.pathname,
            '_line': record.lineno,
            '_function': record.funcName,
            '_pid': record.process,
            '_thread_name': record.threadName,
        })
        # record.processName was added in Python 2.6.2
        pn = getattr(record, 'processName', None)
        if pn is not None:
            gelf_dict['_process_name'] = pn

    @staticmethod
    def _add_extra_fields(gelf_dict, record):
        """Add extra fields to the given ``gelf_dict``

        However, this does not add additional fields in to ``message_dict``
        that are either duplicated from standard :class:`logging.LogRecord`
        attributes, duplicated from the python logging module source
        (e.g. ``exc_text``), or violate GELF format (i.e. ``id``).

        .. seealso::

            The list of standard :class:`logging.LogRecord` attributes can be
            found at:

                http://docs.python.org/library/logging.html#logrecord-attributes

        :param gelf_dict: dictionary representing a GELF log.
        :type gelf_dict: dict

        :param record: :class:`logging.LogRecord` to extract extra fields
            from to insert into the given ``gelf_dict``.
        :type record: logging.LogRecord
        """

        # skip_list is used to filter additional fields in a log message.
        skip_list = (
            'args', 'asctime', 'created', 'exc_info', 'exc_text', 'filename',
            'funcName', 'id', 'levelname', 'levelno', 'lineno', 'module',
            'msecs', 'message', 'msg', 'name', 'pathname', 'process',
            'processName', 'relativeCreated', 'thread', 'threadName')

        for key, value in record.__dict__.items():
            if key not in skip_list:
                BaseGELFHandler.validate_gelf_additional_field_name(key)
                gelf_dict["_{}".format(key)] = value

    @staticmethod
    def validate_gelf_additional_field_name(additional_field_name):
        """Validate a GELF additional field name

        :param additional_field_name: GELF additional field name to validate
        :type additional_field_name: str

        :raises ValueError: if the given GELF additional field name is invalid
        """
        if re.match(r"^[\w.\-]*$", additional_field_name):
            if additional_field_name != "_id":
                return
        raise ValueError("Invalid GELF additional field name")

    @classmethod
    def _pack_gelf_dict(cls, gelf_dict):
        """Convert a given ``gelf_dict`` into JSON-encoded UTF-8 bytes, thus,
        creating an uncompressed GELF log ready for consumption by Graylog.

        Since we cannot be 100% sure of what is contained in the ``gelf_dict``
        we have to do some sanitation.

        :param gelf_dict: dictionary representing a GELF log.
        :type gelf_dict: dict

        :return: bytes representing a uncompressed GELF log.
        :rtype: bytes
        """
        gelf_dict = cls._sanitize_to_unicode(gelf_dict)
        packed = json.dumps(
            gelf_dict,
            separators=',:',
            default=cls._object_to_json
        )
        return packed.encode('utf-8')

    @classmethod
    def _sanitize_to_unicode(cls, obj):
        """Convert all strings records of the object to unicode

        :param obj: object to sanitize to unicode.
        :type obj: object

        :return: Unicode string representing the given object.
        :rtype: str
        """
        if isinstance(obj, dict):
            return dict((cls._sanitize_to_unicode(k), cls._sanitize_to_unicode(v)) for k, v in obj.items())
        if isinstance(obj, (list, tuple)):
            return obj.__class__([cls._sanitize_to_unicode(i) for i in obj])
        if isinstance(obj, data):
            obj = obj.decode('utf-8', errors='replace')
        return obj

    @staticmethod
    def _object_to_json(obj):
        """Convert objects that cannot be natively serialized into JSON
        into their string representation (for later JSON serialization).

        :class:`datetime.datetime` based objects will be converted into a
        ISO formatted timestamp string.

        :param obj: object to convert into a string representation.
        :type obj: object

        :return: String representing the given object.
        :rtype: str
        """
        if isinstance(obj, datetime.datetime):
            return obj.isoformat()
        return repr(obj)


class GELFUDPHandler(BaseGELFHandler, DatagramHandler):
    """GELF UDP handler"""

    def __init__(self, host, port=12202, chunk_size=WAN_CHUNK, **kwargs):
        """Initialize the GELFUDPHandler

        :param host: GELF UDP input host.
        :type host: str

        :param port: GELF UDP input port.
        :type port: int

        :param chunk_size: Message chunk size. Messages larger than this
            size will be sent to Graylog in multiple chunks.
        :type chunk_size: int
        """
        self.chunk_size = chunk_size

        BaseGELFHandler.__init__(self, **kwargs)
        DatagramHandler.__init__(self, host, port)

    def send(self, s):
        if len(s) < self.chunk_size:
            super(GELFUDPHandler, self).send(s)
        else:
            for chunk in ChunkedGELF(s, self.chunk_size):
                super(GELFUDPHandler, self).send(chunk)


class GELFTCPHandler(BaseGELFHandler, SocketHandler):
    """GELF TCP handler"""

    def __init__(self, host, port=12201, **kwargs):
        """Initialize the GELFTCPHandler

        :param host: GELF TCP input host.
        :type host: str

        :param port: GELF TCP input port.
        :type port: int

        .. attention::
            GELF TCP does not support compression due to the use of the null
            byte (``\\0``) as frame delimiter.

            Thus, :class:`.handler.GELFTCPHandler` does not support setting
            ``compress`` to :obj:`True` and is locked to :obj:`False`.
        """
        BaseGELFHandler.__init__(self, compress=False, **kwargs)
        SocketHandler.__init__(self, host, port)

    def makePickle(self, record):
        """Add a null terminator to generated pickles as TCP frame objects
        need to be null terminated

        :param record: :class:`logging.LogRecord` to create a null
            terminated GELF log.
        :type record: logging.LogRecord

        :return: Null terminated bytes representing a GELF log.
        :rtype: bytes
        """
        return super(GELFTCPHandler, self).makePickle(record) + b'\x00'


class GELFTLSHandler(GELFTCPHandler):
    """GELF TCP handler with TLS support"""

    def __init__(self, host, port=12204, validate=False, ca_certs=None,
                 certfile=None, keyfile=None, **kwargs):
        """Initialize the GELFTLSHandler

        :param host: GELF TLS input host.
        :type host: str

        :param port: GELF TLS input port.
        :type port: int

        :param validate: If :obj:`True`, validate the Graylog server's
            certificate. In this case specifying ``ca_certs`` is also
            required.
        :type validate: bool

        :param ca_certs: Path to CA bundle file.
        :type ca_certs: str

        :param certfile: Path to the client certificate file.
        :type certfile: str

        :param keyfile: Path to the client private key. If the private key is
            stored with the certificate, this parameter can be ignored.
        :type keyfile: str
        """

        if validate and ca_certs is None:
            raise ValueError('CA bundle file path must be specified')

        if keyfile is not None and certfile is None:
            raise ValueError('certfile must be specified')

        GELFTCPHandler.__init__(self, host=host, port=port, **kwargs)

        self.ca_certs = ca_certs
        self.reqs = ssl.CERT_REQUIRED if validate else ssl.CERT_NONE
        self.certfile = certfile
        self.keyfile = keyfile if keyfile else certfile

    def makeSocket(self, timeout=1):
        """Create a TLS wrapped socket"""
        plain_socket = socket.socket(socket.AF_INET, socket.SOCK_STREAM)

        if hasattr(plain_socket, 'settimeout'):
            plain_socket.settimeout(timeout)

        wrapped_socket = ssl.wrap_socket(
            plain_socket,
            ca_certs=self.ca_certs,
            cert_reqs=self.reqs,
            keyfile=self.keyfile,
            certfile=self.certfile
        )
        wrapped_socket.connect((self.host, self.port))

        return wrapped_socket


# TODO: add https?
class GELFHTTPHandler(BaseGELFHandler):
    """GELF HTTP handler"""

    def __init__(self, host, port=12203, compress=True, path='/gelf',
                 timeout=5, **kwargs):
        """Initialize the GELFHTTPHandler

        :param host: GELF HTTP input host.
        :type host: str

        :param port: GELF HTTP input port.
        :type port: int

        :param compress: If :obj:`True` compress the GELF message before
            sending it to the Graylog server.
        :type compress: bool

        :param path: Path of the HTTP input.
            (see http://docs.graylog.org/en/latest/pages/sending_data.html#gelf-via-http)
        :type path: str

        :param timeout: Number of seconds the HTTP client should wait before
            it discards the request if the Graylog server doesn't respond.
        :type timeout: int
        """

        BaseGELFHandler.__init__(self, compress=compress, **kwargs)

        self.host = host
        self.port = port
        self.path = path
        self.timeout = timeout
        self.headers = {}

        if compress:
            self.headers['Content-Encoding'] = 'gzip,deflate'

    def emit(self, record):
        """Convert a :class:`logging.LogRecord` to GELF and emit it to Graylog
        via a HTTP POST request

        :param record: :class:`logging.LogRecord` to convert into a GELF log
            and emit to Graylog via a HTTP POST request.
        :type record: logging.LogRecord
        """
        pickle = self.makePickle(record)
        connection = httplib.HTTPConnection(
            host=self.host,
            port=self.port,
            timeout=self.timeout
        )
        connection.request('POST', self.path, pickle, self.headers)


class ChunkedGELF(object):
    """Class that chunks a message into a GELF compatible chunks"""

    def __init__(self, message, size):
        """Initialize the ChunkedGELF message class

        :param message: The message to chunk.
        :type message: bytes

        :param size: The size of the chunks.
        :type size: int
        """
        self.message = message
        self.size = size
        self.pieces = \
            struct.pack('B', int(math.ceil(len(message) * 1.0 / size)))
        self.id = struct.pack('Q', random.randint(0, 0xFFFFFFFFFFFFFFFF))

    def message_chunks(self):
        return (self.message[i:i + self.size] for i
                in range(0, len(self.message), self.size))

    def encode(self, sequence, chunk):
        return b''.join([
            b'\x1e\x0f',
            self.id,
            struct.pack('B', sequence),
            self.pieces,
            chunk
        ])

    def __iter__(self):
        for sequence, chunk in enumerate(self.message_chunks()):
            yield self.encode(sequence, chunk)<|MERGE_RESOLUTION|>--- conflicted
+++ resolved
@@ -73,7 +73,6 @@
             specified hostname to populate the ``host`` GELF field.
         :type localname: str or None
 
-<<<<<<< HEAD
         :param facility: If specified, replace the ``_facility`` GELF field
             with the specified value. Additionally, the LogRecord.name will
             used populate the ``_logger`` GELF field.
@@ -81,15 +80,6 @@
 
         :param level_names: If :obj:`True` add a ``_level_name`` GELF field
             noting the logs error level as a string name.
-=======
-        :param facility: If specified, replace the ``facility`` GELF field
-            with the specified value. Also add a additional ``_logger``
-            GELF field containing the ``LogRecord.name``.
-        :type facility: str
-
-        :param level_names: If :obj:`True` use python logging error level name
-            strings instead of syslog numerical values.
->>>>>>> e2782c7a
         :type level_names: bool
 
         :param compress: If :obj:`True` compress the GELF message before
@@ -137,13 +127,8 @@
         """
         # construct the base GELF format
         gelf_dict = {
-<<<<<<< HEAD
             'version': "1.1",
-            'host': BaseGELFHandler._resolve_host(self.fqdn, self.localname),
-=======
-            'version': "1.0",
             'host': self._resolve_host(self.fqdn, self.localname),
->>>>>>> e2782c7a
             'short_message': self.formatter.format(record) if self.formatter else record.getMessage(),
             'timestamp': record.created,
             'level': SYSLOG_LEVELS.get(record.levelno, record.levelno),
@@ -178,12 +163,7 @@
 
     @staticmethod
     def _set_custom_facility(gelf_dict, facility_value, record):
-<<<<<<< HEAD
         """Set the ``gelf_dict``'s ``_facility`` field to the specified value
-        also add the the extra ``_logger`` field containing the LogRecord.name
-=======
-        """Set the ``gelf_dict``'s ``facility`` field to the specified value
->>>>>>> e2782c7a
 
         Also add a additional ``_logger`` field containing the
         ``LogRecord.name``.
