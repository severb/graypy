#!/usr/bin/env python
# -*- coding: utf-8 -*-

"""Logging Handlers that send messages in Graylog Extended Log Format (GELF)"""

import warnings
import abc
import datetime
import json
import logging
import math
import random
import socket
import ssl
import struct
import sys
import traceback
import zlib
from logging.handlers import DatagramHandler, SocketHandler


WAN_CHUNK = 1420
LAN_CHUNK = 8154

if sys.version_info[0] == 3:  # check if python3+
    data, text = bytes, str
else:
    data, text = str, unicode  # pylint: disable=undefined-variable

# fixes for using ABC
if sys.version_info >= (3, 4):  # check if python3.4+
    ABC = abc.ABC
else:
    ABC = abc.ABCMeta(str('ABC'), (), {})

try:
    import httplib
except ImportError:
    import http.client as httplib

SYSLOG_LEVELS = {
    logging.CRITICAL: 2,
    logging.ERROR: 3,
    logging.WARNING: 4,
    logging.INFO: 6,
    logging.DEBUG: 7,
}


class BaseGELFHandler(logging.Handler, ABC):
    """Abstract class defining the basic functionality of converting a
    :obj:`logging.LogRecord` into a GELF log. Provides the boilerplate for
    all GELF handlers defined within graypy."""

    def __init__(self, debugging_fields=True, extra_fields=True,
                 fqdn=False, localname=None, facility=None,
                 level_names=False, compress=True):
        """Initialize the BaseGELFHandler.

        :param debugging_fields: If :obj:`True` add debug fields from the
            log record into the GELF logs to be sent to Graylog.
        :type debugging_fields: bool

        :param extra_fields: If :obj:`True` add extra fields from the log
            record into the GELF logs to be sent to Graylog.
        :type extra_fields: bool

        :param fqdn: If :obj:`True` use the fully qualified domain name of
            localhost to populate the ``host`` GELF field.
        :type fqdn: bool

        :param localname: If specified and ``fqdn`` is :obj:`False`, use the
            specified hostname to populate the ``host`` GELF field.
        :type localname: str or None

        :param facility: If specified, replace the ``facility`` GELF field
            with the specified value. Also add a additional ``_logger``
            GELF field containing the ``LogRecord.name``.
        :type facility: str

        :param level_names: If :obj:`True` use python logging error level name
            strings instead of syslog numerical values.
        :type level_names: bool

        :param compress: If :obj:`True` compress the GELF message before
            sending it to the Graylog server.
        :type compress: bool
        """
        logging.Handler.__init__(self)
        self.debugging_fields = debugging_fields
        self.extra_fields = extra_fields

        if fqdn and localname:
            raise ValueError(
                "cannot specify 'fqdn' and 'localname' arguments together")

        self.fqdn = fqdn
        self.localname = localname
        self.facility = facility
        self.level_names = level_names
        self.compress = compress

    def makePickle(self, record):
        """Convert a :class:`logging.LogRecord` into bytes representing
        a GELF log

        :param record: :class:`logging.LogRecord` to convert into a GELF log.
        :type record: logging.LogRecord

        :return: bytes representing a GELF log.
        :rtype: bytes
        """
        gelf_dict = self._make_gelf_dict(record)
        packed = self._pack_gelf_dict(gelf_dict)
        pickle = zlib.compress(packed) if self.compress else packed
        return pickle

    def _make_gelf_dict(self, record):
        """Create a dictionary representing a GELF log from a
        python :class:`logging.LogRecord`

        :param record: :class:`logging.LogRecord` to create a GELF log from.
        :type record: logging.LogRecord

        :return: dictionary representing a GELF log.
        :rtype: dict
        """
        # construct the base GELF format
        gelf_dict = {
            'version': "1.0",
            'host': self._resolve_host(self.fqdn, self.localname),
            'short_message': self.formatter.format(record) if self.formatter else record.getMessage(),
            'timestamp': record.created,
            'level': SYSLOG_LEVELS.get(record.levelno, record.levelno),
            'facility': self.facility or record.name,
        }

        # add in specified optional extras
        self._add_full_message(gelf_dict, record)
        if self.level_names:
            self._add_level_names(gelf_dict, record)
        if self.facility is not None:
            self._set_custom_facility(gelf_dict, self.facility, record)
        if self.debugging_fields:
            self._add_debugging_fields(gelf_dict, record)
        if self.extra_fields:
            self._add_extra_fields(gelf_dict, record)
        return gelf_dict

    @staticmethod
    def _add_level_names(gelf_dict, record):
        """Add the ``level_name`` field to the ``gelf_dict`` which notes
        the logging level via the string error level names instead of
        numerical values

        :param gelf_dict: dictionary representing a GELF log.
        :type gelf_dict: dict

        :param record: :class:`logging.LogRecord` to extract a logging
            level from to insert into the given ``gelf_dict``.
        :type record: logging.LogRecord
        """
        gelf_dict['level_name'] = logging.getLevelName(record.levelno)

    @staticmethod
    def _set_custom_facility(gelf_dict, facility_value, record):
        """Set the ``gelf_dict``'s ``facility`` field to the specified value

        Also add a additional ``_logger`` field containing the
        ``LogRecord.name``.

        :param gelf_dict: dictionary representing a GELF log.
        :type gelf_dict: dict

        :param facility_value: Value to set as the ``gelf_dict``'s
            ``facility`` field.
        :type facility_value: str

        :param record: :class:`logging.LogRecord` to extract it's record
            name to insert into the given ``gelf_dict`` as the ``_logger``
            field.
        :type record: logging.LogRecord
        """
        gelf_dict.update({"facility": facility_value, '_logger': record.name})

    @staticmethod
    def _add_full_message(gelf_dict, record):
        """Add the ``full_message`` field to the ``gelf_dict`` if any
        traceback information exists within the logging record

        :param gelf_dict: dictionary representing a GELF log.
        :type gelf_dict: dict

        :param record: :class:`logging.LogRecord` to extract a full
            logging message from to insert into the given ``gelf_dict``.
        :type record: logging.LogRecord
        """
        # if a traceback exists add it to the log as the full_message field
        full_message = None
        # format exception information if present
        if record.exc_info:
            full_message = '\n'.join(
                traceback.format_exception(*record.exc_info))
        # use pre-formatted exception information in cases where the primary
        # exception information was removed, e.g. for LogRecord serialization
        if record.exc_text:
            full_message = record.exc_text
        if full_message:
            gelf_dict["full_message"] = full_message

    @staticmethod
    def _resolve_host(fqdn, localname):
        """Resolve the ``host`` GELF field

        :param fqdn: Boolean indicating whether to use :meth:`socket.getfqdn`
            to obtain the ``host`` GELF field.
        :type fqdn: bool

        :param localname: Use specified hostname as the ``host`` GELF field.
        :type localname: str or None

        :return: String representing the ``host`` GELF field.
        :rtype: str
        """
        if fqdn:
            return socket.getfqdn()
        elif localname is not None:
            return localname
        return socket.gethostname()

    @staticmethod
    def _add_debugging_fields(gelf_dict, record):
        """Add debugging fields to the given ``gelf_dict``

        :param gelf_dict: dictionary representing a GELF log.
        :type gelf_dict: dict

        :param record: :class:`logging.LogRecord` to extract debugging
            fields from to insert into the given ``gelf_dict``.
        :type record: logging.LogRecord
        """
        gelf_dict.update({
            'file': record.pathname,
            'line': record.lineno,
            '_function': record.funcName,
            '_pid': record.process,
            '_thread_name': record.threadName,
        })
        # record.processName was added in Python 2.6.2
        pn = getattr(record, 'processName', None)
        if pn is not None:
            gelf_dict['_process_name'] = pn

    @staticmethod
    def _add_extra_fields(gelf_dict, record):
        """Add extra fields to the given ``gelf_dict``

        However, this does not add additional fields in to ``message_dict``
        that are either duplicated from standard :class:`logging.LogRecord`
        attributes, duplicated from the python logging module source
        (e.g. ``exc_text``), or violate GELF format (i.e. ``id``).

        .. seealso::

            The list of standard :class:`logging.LogRecord` attributes can be
            found at:

                http://docs.python.org/library/logging.html#logrecord-attributes

        :param gelf_dict: dictionary representing a GELF log.
        :type gelf_dict: dict

        :param record: :class:`logging.LogRecord` to extract extra fields
            from to insert into the given ``gelf_dict``.
        :type record: logging.LogRecord
        """

        # skip_list is used to filter additional fields in a log message.
        skip_list = (
            'args', 'asctime', 'created', 'exc_info', 'exc_text', 'filename',
            'funcName', 'id', 'levelname', 'levelno', 'lineno', 'module',
            'msecs', 'message', 'msg', 'name', 'pathname', 'process',
            'processName', 'relativeCreated', 'thread', 'threadName')

        for key, value in record.__dict__.items():
            if key not in skip_list and not key.startswith('_'):
                gelf_dict['_%s' % key] = value

    @classmethod
    def _pack_gelf_dict(cls, gelf_dict):
        """Convert a given ``gelf_dict`` into JSON-encoded UTF-8 bytes, thus,
        creating an uncompressed GELF log ready for consumption by Graylog.

        Since we cannot be 100% sure of what is contained in the ``gelf_dict``
        we have to do some sanitation.

        :param gelf_dict: dictionary representing a GELF log.
        :type gelf_dict: dict

        :return: bytes representing a uncompressed GELF log.
        :rtype: bytes
        """
        gelf_dict = cls._sanitize_to_unicode(gelf_dict)
        packed = json.dumps(
            gelf_dict,
            separators=',:',
            default=cls._object_to_json
        )
        return packed.encode('utf-8')

    @classmethod
    def _sanitize_to_unicode(cls, obj):
        """Convert all strings records of the object to unicode

        :param obj: object to sanitize to unicode.
        :type obj: object

        :return: Unicode string representing the given object.
        :rtype: str
        """
        if isinstance(obj, dict):
            return dict((cls._sanitize_to_unicode(k), cls._sanitize_to_unicode(v)) for k, v in obj.items())
        if isinstance(obj, (list, tuple)):
            return obj.__class__([cls._sanitize_to_unicode(i) for i in obj])
        if isinstance(obj, data):
            obj = obj.decode('utf-8', errors='replace')
        return obj

    @staticmethod
    def _object_to_json(obj):
        """Convert objects that cannot be natively serialized into JSON
        into their string representation (for later JSON serialization).

        :class:`datetime.datetime` based objects will be converted into a
        ISO formatted timestamp string.

        :param obj: object to convert into a string representation.
        :type obj: object

        :return: String representing the given object.
        :rtype: str
        """
        if isinstance(obj, datetime.datetime):
            return obj.isoformat()
        return repr(obj)


class GLEFChunkOverflowWarning(Warning):
    pass


class GELFChunker(object):
    def __init__(self, chunk_size=WAN_CHUNK):
        self.chunk_size = chunk_size

    def get_message_chunk_number(self, message):
        return int(math.ceil(len(message) * 1.0 / self.chunk_size))

    def get_message_chunks(self, message):
        return (message[i:i + self.chunk_size]
                for i in range(0, len(message), self.chunk_size))

    @staticmethod
    def encode(message_id, chunk_seq, total_chunks, chunk):
        """

        :param message_id:
        :type message_id: int

        :param chunk_seq:
        :type chunk_seq: int

        :param total_chunks:
        :type total_chunks: int

        :param chunk:
        :type chunk: bytes
        :return:
        """
        return b''.join([
            b'\x1e\x0f',
            struct.pack('Q', message_id),
            struct.pack('B', chunk_seq),
            struct.pack('B', total_chunks),
            chunk
        ])

    def gen_gelf_chunks(self, message):
        total_chunks = self.get_message_chunk_number(message)
        message_id = random.randint(0, 0xFFFFFFFFFFFFFFFF)
        for sequence, chunk in enumerate(self.get_message_chunks(message)):
            yield self.encode(message_id, sequence, total_chunks, chunk)

    def iter_gelf_chunks(self, message):
        if self.get_message_chunk_number(message) > 128:
            warnings.warn("GELF chunk overflow for message: {}".format(message), GLEFChunkOverflowWarning)
            return
        for chunk in self.gen_gelf_chunks(message):
            yield chunk


class GELFTruncatingChunder(GELFChunker):
    def __init__(self, chunk_size=WAN_CHUNK, gelf_packer=BaseGELFHandler._pack_gelf_dict):
        GELFChunker.__init__(self, chunk_size)
        self.gelf_packer = gelf_packer

    def gen_chunk_overflow_gelf_log(self, raw_message):
        """Attempt to notify and recover as much of a chunk overflowing GELF log

        reconstruct the glef log as a trunicated and simplified version
        only keep the GLEF fields version, host, short_message, timestamp, level, facility
        short_message will have a warning added to the front GELF_128_CHUNK_OVERFLOW=
        short_message will be truncated
        bump its level up to ERROR

        :param raw_message:
        :type raw_message: bytes

        :return:
        """
        try:
            message = zlib.decompress(raw_message)
            compressed = True
        except zlib.error:
            message = raw_message
            compressed = False

        glef_message = json.loads(message.decode("UTF-8"))

        short_message = b"GELF_CHUNK_OVERFLOW:" + glef_message['short_message']
        while True:
            gelf_dict = {
                'version': glef_message['version'],
                'host': glef_message['host'],
                'short_message': short_message,
                'timestamp': glef_message['timestamp'],
                'level': SYSLOG_LEVELS.get(logging.ERROR, logging.ERROR),
                'facility': glef_message['facility'],
                '_chunk_overflow': True,
            }
            packed_message = self.gelf_packer(gelf_dict)
            if compressed:
                packed_message = zlib.compress(packed_message)
            if self.get_message_chunk_number(packed_message) <= 128:
                return packed_message
            else:
                short_message = short_message[:-1]
            if not short_message:
                warnings.warn(
                    "Failed to handle GELF chunk overflow for message: {}".format(
                        raw_message), GLEFChunkOverflowWarning)
                return raw_message

    def iter_gelf_chunks(self, message):
        if self.get_message_chunk_number(message) > 128:
            warnings.warn("GELF chunk overflow for message: {}".format(message), GLEFChunkOverflowWarning)
            return
        for chunk in self.gen_gelf_chunks(message):
            yield chunk


class GELFUDPHandler(BaseGELFHandler, DatagramHandler):
    """GELF UDP handler"""

<<<<<<< HEAD
    def __init__(self, host, port=12202, gelf_chunker=GELFChunker(), **kwargs):
=======
    def __init__(self, host, port=12202, chunk_size=WAN_CHUNK, **kwargs):
>>>>>>> e2782c7a
        """Initialize the GELFUDPHandler

        :param host: GELF UDP input host.
        :type host: str

        :param port: GELF UDP input port.
        :type port: int

<<<<<<< HEAD
        :param gelf_chunker:
        :type gelf_chunker: GELFChunker
=======
        :param chunk_size: Message chunk size. Messages larger than this
            size will be sent to Graylog in multiple chunks.
        :type chunk_size: int
>>>>>>> e2782c7a
        """
        self.chunk_size = chunk_size

        BaseGELFHandler.__init__(self, **kwargs)
        DatagramHandler.__init__(self, host, port)
        self.gelf_chunker = gelf_chunker

    def send(self, s):
        if len(s) < self.chunk_size:
            super(GELFUDPHandler, self).send(s)
        else:
<<<<<<< HEAD
            for chunk in self.gelf_chunker.iter_gelf_chunks(s):
                DatagramHandler.send(self, chunk)
=======
            for chunk in ChunkedGELF(s, self.chunk_size):
                super(GELFUDPHandler, self).send(chunk)
>>>>>>> e2782c7a


class GELFTCPHandler(BaseGELFHandler, SocketHandler):
    """GELF TCP handler"""

    def __init__(self, host, port=12201, **kwargs):
        """Initialize the GELFTCPHandler

        :param host: GELF TCP input host.
        :type host: str

        :param port: GELF TCP input port.
        :type port: int

        .. attention::
            GELF TCP does not support compression due to the use of the null
            byte (``\\0``) as frame delimiter.

            Thus, :class:`.handler.GELFTCPHandler` does not support setting
            ``compress`` to :obj:`True` and is locked to :obj:`False`.
        """
        BaseGELFHandler.__init__(self, compress=False, **kwargs)
        SocketHandler.__init__(self, host, port)

    def makePickle(self, record):
        """Add a null terminator to generated pickles as TCP frame objects
        need to be null terminated

        :param record: :class:`logging.LogRecord` to create a null
            terminated GELF log.
        :type record: logging.LogRecord

        :return: Null terminated bytes representing a GELF log.
        :rtype: bytes
        """
        return super(GELFTCPHandler, self).makePickle(record) + b'\x00'


class GELFTLSHandler(GELFTCPHandler):
    """GELF TCP handler with TLS support"""

    def __init__(self, host, port=12204, validate=False, ca_certs=None,
                 certfile=None, keyfile=None, **kwargs):
        """Initialize the GELFTLSHandler

        :param host: GELF TLS input host.
        :type host: str

        :param port: GELF TLS input port.
        :type port: int

        :param validate: If :obj:`True`, validate the Graylog server's
            certificate. In this case specifying ``ca_certs`` is also
            required.
        :type validate: bool

        :param ca_certs: Path to CA bundle file.
        :type ca_certs: str

        :param certfile: Path to the client certificate file.
        :type certfile: str

        :param keyfile: Path to the client private key. If the private key is
            stored with the certificate, this parameter can be ignored.
        :type keyfile: str
        """

        if validate and ca_certs is None:
            raise ValueError('CA bundle file path must be specified')

        if keyfile is not None and certfile is None:
            raise ValueError('certfile must be specified')

        GELFTCPHandler.__init__(self, host=host, port=port, **kwargs)

        self.ca_certs = ca_certs
        self.reqs = ssl.CERT_REQUIRED if validate else ssl.CERT_NONE
        self.certfile = certfile
        self.keyfile = keyfile if keyfile else certfile

    def makeSocket(self, timeout=1):
        """Create a TLS wrapped socket"""
        plain_socket = socket.socket(socket.AF_INET, socket.SOCK_STREAM)

        if hasattr(plain_socket, 'settimeout'):
            plain_socket.settimeout(timeout)

        wrapped_socket = ssl.wrap_socket(
            plain_socket,
            ca_certs=self.ca_certs,
            cert_reqs=self.reqs,
            keyfile=self.keyfile,
            certfile=self.certfile
        )
        wrapped_socket.connect((self.host, self.port))

        return wrapped_socket


# TODO: add https?
class GELFHTTPHandler(BaseGELFHandler):
    """GELF HTTP handler"""

    def __init__(self, host, port=12203, compress=True, path='/gelf',
                 timeout=5, **kwargs):
        """Initialize the GELFHTTPHandler

        :param host: GELF HTTP input host.
        :type host: str

        :param port: GELF HTTP input port.
        :type port: int

        :param compress: If :obj:`True` compress the GELF message before
            sending it to the Graylog server.
        :type compress: bool

        :param path: Path of the HTTP input.
            (see http://docs.graylog.org/en/latest/pages/sending_data.html#gelf-via-http)
        :type path: str

        :param timeout: Number of seconds the HTTP client should wait before
            it discards the request if the Graylog server doesn't respond.
        :type timeout: int
        """

        BaseGELFHandler.__init__(self, compress=compress, **kwargs)

        self.host = host
        self.port = port
        self.path = path
        self.timeout = timeout
        self.headers = {}

        if compress:
            self.headers['Content-Encoding'] = 'gzip,deflate'

    def emit(self, record):
        """Convert a :class:`logging.LogRecord` to GELF and emit it to Graylog
        via a HTTP POST request

        :param record: :class:`logging.LogRecord` to convert into a GELF log
            and emit to Graylog via a HTTP POST request.
        :type record: logging.LogRecord
        """
        pickle = self.makePickle(record)
        connection = httplib.HTTPConnection(
            host=self.host,
            port=self.port,
            timeout=self.timeout
        )
        connection.request('POST', self.path, pickle, self.headers)<|MERGE_RESOLUTION|>--- conflicted
+++ resolved
@@ -462,11 +462,7 @@
 class GELFUDPHandler(BaseGELFHandler, DatagramHandler):
     """GELF UDP handler"""
 
-<<<<<<< HEAD
     def __init__(self, host, port=12202, gelf_chunker=GELFChunker(), **kwargs):
-=======
-    def __init__(self, host, port=12202, chunk_size=WAN_CHUNK, **kwargs):
->>>>>>> e2782c7a
         """Initialize the GELFUDPHandler
 
         :param host: GELF UDP input host.
@@ -475,14 +471,8 @@
         :param port: GELF UDP input port.
         :type port: int
 
-<<<<<<< HEAD
         :param gelf_chunker:
         :type gelf_chunker: GELFChunker
-=======
-        :param chunk_size: Message chunk size. Messages larger than this
-            size will be sent to Graylog in multiple chunks.
-        :type chunk_size: int
->>>>>>> e2782c7a
         """
         self.chunk_size = chunk_size
 
@@ -494,13 +484,8 @@
         if len(s) < self.chunk_size:
             super(GELFUDPHandler, self).send(s)
         else:
-<<<<<<< HEAD
             for chunk in self.gelf_chunker.iter_gelf_chunks(s):
-                DatagramHandler.send(self, chunk)
-=======
-            for chunk in ChunkedGELF(s, self.chunk_size):
                 super(GELFUDPHandler, self).send(chunk)
->>>>>>> e2782c7a
 
 
 class GELFTCPHandler(BaseGELFHandler, SocketHandler):
