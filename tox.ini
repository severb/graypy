[tox]
; TODO: add py36? py37?
envlist = py27,py34,py35,py36,pypy

[testenv]
commands =
<<<<<<< HEAD
  py.test -vv --pdb

deps =
    pytest
    mock
    amqplib
=======
  python setup.py test
;  TODO: lint test only works well in a linux enviroment due to
;  handling of pylints error codes
;  python setup.py lint || exit $(($? & 35))
>>>>>>> f062fad1
<|MERGE_RESOLUTION|>--- conflicted
+++ resolved
@@ -1,19 +1,13 @@
 [tox]
-; TODO: add py36? py37?
 envlist = py27,py34,py35,py36,pypy
 
 [testenv]
 commands =
-<<<<<<< HEAD
-  py.test -vv --pdb
+  python setup.py test
+;  python setup.py lint || exit $(($? & 35))
+;  py.test -vv --pdb
 
 deps =
     pytest
     mock
-    amqplib
-=======
-  python setup.py test
-;  TODO: lint test only works well in a linux enviroment due to
-;  handling of pylints error codes
-;  python setup.py lint || exit $(($? & 35))
->>>>>>> f062fad1
+    amqplib