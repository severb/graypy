#!/usr/bin/env python
# -*- coding: utf-8 -*-

"""setup.py for graypy"""

import codecs
import re
import sys
import os

from setuptools import setup, find_packages
from setuptools.command.test import test


def find_version(*file_paths):
    with codecs.open(
        os.path.join(os.path.abspath(os.path.dirname(__file__)), *file_paths), "r"
    ) as fp:
        version_file = fp.read()
    m = re.search(r"^__version__ = \((\d+), ?(\d+), ?(\d+)\)", version_file, re.M)
    if m:
        return "{}.{}.{}".format(*m.groups())
    raise RuntimeError("Unable to find a valid version")


VERSION = find_version("graypy", "__init__.py")


class Pylint(test):
    def run_tests(self):
        from pylint.lint import Run

        Run(
            [
                "graypy",
                "--persistent",
                "y",
                "--rcfile",
                ".pylintrc",
                "--output-format",
                "colorized",
            ]
        )


class PyTest(test):
    user_options = [("pytest-args=", "a", "Arguments to pass to pytest")]

    def initialize_options(self):
        test.initialize_options(self)
        self.pytest_args = "-v --cov={}".format("graypy")

    def run_tests(self):
        import shlex

        # import here, cause outside the eggs aren't loaded
        import pytest

        errno = pytest.main(shlex.split(self.pytest_args))
        sys.exit(errno)


setup(
    name="graypy",
    version=VERSION,
    description="Python logging handlers that send messages in the Graylog Extended Log Format (GELF).",
    long_description=open("README.rst").read(),
    long_description_content_type="text/x-rst",
    keywords="logging gelf graylog2 graylog udp amqp",
    author="Sever Banesiu",
    author_email="banesiu.sever@gmail.com",
    url="https://github.com/severb/graypy",
    license="BSD License",
    packages=find_packages(),
    include_package_data=True,
    zip_safe=False,
    tests_require=[
        "pytest>=2.8.7,<4.0.0",
        "pytest-cov<=2.6.0,<3.0.0",
        "pylint>=1.9.3,<2.0.0",
        "mock>=2.0.0,<3.0.0",
        "requests>=2.20.1,<3.0.0",
<<<<<<< HEAD
        "amqp>=2.4.2,<2.5.1"
    ],
    extras_require={
        'amqp': [
            'amqp==2.4.2'
        ],
=======
        "amqplib>=1.0.2,<2.0.0",
    ],
    extras_require={
        "amqp": ["amqplib==1.0.2"],
>>>>>>> d3d1d85c
        "docs": [
            "sphinx>=2.1.2,<3.0.0",
            "sphinx_rtd_theme>=0.4.3,<1.0.0",
            "sphinx-autodoc-typehints>=1.6.0,<2.0.0",
        ],
    },
    classifiers=[
        "License :: OSI Approved :: BSD License",
        "Intended Audience :: Developers",
        "Programming Language :: Python",
        "Programming Language :: Python :: 2",
        "Programming Language :: Python :: 2.7",
        "Programming Language :: Python :: 3",
        "Programming Language :: Python :: 3.2",
        "Programming Language :: Python :: 3.3",
        "Programming Language :: Python :: 3.4",
        "Programming Language :: Python :: 3.5",
        "Programming Language :: Python :: 3.6",
        "Programming Language :: Python :: 3.7",
        "Programming Language :: Python :: Implementation :: CPython",
        "Programming Language :: Python :: Implementation :: PyPy",
        "Topic :: System :: Logging",
    ],
    cmdclass={"test": PyTest, "lint": Pylint},
)<|MERGE_RESOLUTION|>--- conflicted
+++ resolved
@@ -80,19 +80,12 @@
         "pylint>=1.9.3,<2.0.0",
         "mock>=2.0.0,<3.0.0",
         "requests>=2.20.1,<3.0.0",
-<<<<<<< HEAD
         "amqp>=2.4.2,<2.5.1"
     ],
     extras_require={
         'amqp': [
             'amqp==2.4.2'
         ],
-=======
-        "amqplib>=1.0.2,<2.0.0",
-    ],
-    extras_require={
-        "amqp": ["amqplib==1.0.2"],
->>>>>>> d3d1d85c
         "docs": [
             "sphinx>=2.1.2,<3.0.0",
             "sphinx_rtd_theme>=0.4.3,<1.0.0",
